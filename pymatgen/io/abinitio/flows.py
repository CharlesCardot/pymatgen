--- conflicted
+++ resolved
@@ -9,11 +9,7 @@
 import collections
 import warnings
 import cPickle as pickle
-<<<<<<< HEAD
-=======
 from six.moves import map
-#import pickle as pickle
->>>>>>> 8a946a82
 
 try:
     from pydispatch import dispatcher
@@ -514,9 +510,10 @@
                 events = map(str, 3*["N/A"])
                 if report is not None: 
                     events = map(str, [report.num_errors, report.num_warnings, report.num_comments])
-
-                cpu_info = map(str, [task.mpi_ncpus, task.omp_ncpus])
-                task_info = map(str, [task.num_restarts, task.__class__.__name__, task.run_etime()])
+                events = list(events)
+
+                cpu_info = list(map(str, [task.mpi_ncpus, task.omp_ncpus]))
+                task_info = list(map(str, [task.num_restarts, task.__class__.__name__, task.run_etime()]))
 
                 table.append(
                     [task_name, str(task.status), str(task.queue_id)] + 
