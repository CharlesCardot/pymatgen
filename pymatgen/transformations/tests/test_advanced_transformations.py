# coding: utf-8
# Copyright (c) Pymatgen Development Team.
# Distributed under the terms of the MIT License.

import unittest
import os
import json
import warnings
import numpy as np

from pymatgen import Lattice, Structure, Specie, Molecule
from pymatgen.transformations.standard_transformations import \
    OxidationStateDecorationTransformation, SubstitutionTransformation, \
    OrderDisorderedStructureTransformation, AutoOxiStateDecorationTransformation
from pymatgen.transformations.advanced_transformations import \
    SuperTransformation, EnumerateStructureTransformation, \
    MultipleSubstitutionTransformation, ChargeBalanceTransformation, \
    SubstitutionPredictorTransformation, MagOrderingTransformation, \
    DopingTransformation, _find_codopant, SlabTransformation, \
    MagOrderParameterConstraint, DisorderOrderedTransformation, \
<<<<<<< HEAD
    GrainBoundaryTransformation, CubicSupercellTransformation
=======
    GrainBoundaryTransformation, CubicSupercellTransformation, \
    PerturbSitesTransformation, AddAdsorbateTransformation, \
    SubstituteSurfaceSiteTransformation
>>>>>>> e8ab8151
from monty.os.path import which
from pymatgen.io.vasp.inputs import Poscar
from pymatgen.io.cif import CifParser
from pymatgen.symmetry.analyzer import SpacegroupAnalyzer
from pymatgen.analysis.energy_models import IsingModel
from pymatgen.analysis.gb.grain import GrainBoundaryGenerator
from pymatgen.util.testing import PymatgenTest
from pymatgen.core.surface import SlabGenerator
"""
Created on Jul 24, 2012
"""


__author__ = "Shyue Ping Ong"
__copyright__ = "Copyright 2012, The Materials Project"
__version__ = "0.1"
__maintainer__ = "Shyue Ping Ong"
__email__ = "shyuep@gmail.com"
__date__ = "Jul 24, 2012"


test_dir = os.path.join(os.path.dirname(__file__), "..", "..", "..",
                        'test_files')


def get_table():
    """
    Loads a lightweight lambda table for use in unit tests to reduce
    initialization time, and make unit tests insensitive to changes in the
    default lambda table.
    """
    data_dir = os.path.join(os.path.dirname(__file__), "..", "..", "..",
                            'test_files', 'struct_predictor')
    json_file = os.path.join(data_dir, 'test_lambda.json')
    with open(json_file) as f:
        lambda_table = json.load(f)
    return lambda_table


enum_cmd = which('enum.x') or which('multienum.x')
makestr_cmd = which('makestr.x') or which('makeStr.x') or which('makeStr.py')
enumlib_present = enum_cmd and makestr_cmd


class SuperTransformationTest(unittest.TestCase):

    def setUp(self):
        warnings.simplefilter("ignore")

    def tearDown(self):
        warnings.simplefilter("default")

    def test_apply_transformation(self):
        tl = [SubstitutionTransformation({"Li+": "Na+"}),
              SubstitutionTransformation({"Li+": "K+"})]
        t = SuperTransformation(tl)
        coords = list()
        coords.append([0, 0, 0])
        coords.append([0.375, 0.375, 0.375])
        coords.append([.5, .5, .5])
        coords.append([0.875, 0.875, 0.875])
        coords.append([0.125, 0.125, 0.125])
        coords.append([0.25, 0.25, 0.25])
        coords.append([0.625, 0.625, 0.625])
        coords.append([0.75, 0.75, 0.75])

        lattice = Lattice([[3.8401979337, 0.00, 0.00],
                           [1.9200989668, 3.3257101909, 0.00],
                           [0.00, -2.2171384943, 3.1355090603]])
        struct = Structure(lattice, ["Li+", "Li+", "Li+", "Li+", "Li+", "Li+",
                                     "O2-", "O2-"], coords)
        s = t.apply_transformation(struct, return_ranked_list=True)

        for s_and_t in s:
            self.assertEqual(s_and_t['transformation']
                             .apply_transformation(struct),
                             s_and_t['structure'])

    @unittest.skipIf(not enumlib_present, "enum_lib not present.")
    def test_apply_transformation_mult(self):
        # Test returning multiple structures from each transformation.
        disord = Structure(np.eye(3) * 4.209, [{"Cs+": 0.5, "K+": 0.5}, "Cl-"],
                           [[0, 0, 0], [0.5, 0.5, 0.5]])
        disord.make_supercell([2, 2, 1])

        tl = [EnumerateStructureTransformation(),
              OrderDisorderedStructureTransformation()]
        t = SuperTransformation(tl, nstructures_per_trans=10)
        self.assertEqual(len(t.apply_transformation(disord,
                                                    return_ranked_list=20)), 8)
        t = SuperTransformation(tl)
        self.assertEqual(len(t.apply_transformation(disord,
                                                    return_ranked_list=20)), 2)


class MultipleSubstitutionTransformationTest(unittest.TestCase):

    def setUp(self):
        warnings.simplefilter("ignore")

    def tearDown(self):
        warnings.simplefilter("default")

    def test_apply_transformation(self):
        sub_dict = {1: ["Na", "K"]}
        t = MultipleSubstitutionTransformation("Li+", 0.5, sub_dict, None)
        coords = list()
        coords.append([0, 0, 0])
        coords.append([0.75, 0.75, 0.75])
        coords.append([0.5, 0.5, 0.5])
        coords.append([0.25, 0.25, 0.25])
        lattice = Lattice([[3.8401979337, 0.00, 0.00],
                           [1.9200989668, 3.3257101909, 0.00],
                           [0.00, -2.2171384943, 3.1355090603]])
        struct = Structure(lattice, ["Li+", "Li+", "O2-", "O2-"], coords)
        self.assertEqual(len(t.apply_transformation(struct,
                                                    return_ranked_list=True)),
                         2)


class ChargeBalanceTransformationTest(unittest.TestCase):

    def test_apply_transformation(self):
        t = ChargeBalanceTransformation('Li+')
        coords = list()
        coords.append([0, 0, 0])
        coords.append([0.375, 0.375, 0.375])
        coords.append([.5, .5, .5])
        coords.append([0.875, 0.875, 0.875])
        coords.append([0.125, 0.125, 0.125])
        coords.append([0.25, 0.25, 0.25])
        coords.append([0.625, 0.625, 0.625])
        coords.append([0.75, 0.75, 0.75])

        lattice = Lattice([[3.8401979337, 0.00, 0.00],
                           [1.9200989668, 3.3257101909, 0.00],
                           [0.00, -2.2171384943, 3.1355090603]])
        struct = Structure(lattice, ["Li+", "Li+", "Li+", "Li+", "Li+", "Li+",
                                     "O2-", "O2-"], coords)
        s = t.apply_transformation(struct)

        self.assertAlmostEqual(s.charge, 0, 5)


@unittest.skipIf(not enumlib_present, "enum_lib not present.")
class EnumerateStructureTransformationTest(unittest.TestCase):

    def setUp(self):
        warnings.simplefilter("ignore")

    def tearDown(self):
        warnings.simplefilter("default")

    def test_apply_transformation(self):
        enum_trans = EnumerateStructureTransformation(refine_structure=True)
        enum_trans2 = EnumerateStructureTransformation(refine_structure=True,
                                                      sort_criteria="nsites")
        p = Poscar.from_file(os.path.join(test_dir, 'POSCAR.LiFePO4'),
                             check_for_POTCAR=False)
        struct = p.structure
        expected_ans = [1, 3, 1]
        for i, frac in enumerate([0.25, 0.5, 0.75]):
            trans = SubstitutionTransformation({'Fe': {'Fe': frac}})
            s = trans.apply_transformation(struct)
            oxitrans = OxidationStateDecorationTransformation(
                {'Li': 1, 'Fe': 2, 'P': 5, 'O': -2})
            s = oxitrans.apply_transformation(s)
            alls = enum_trans.apply_transformation(s, 100)
            self.assertEqual(len(alls), expected_ans[i])
            self.assertIsInstance(trans.apply_transformation(s), Structure)
            for ss in alls:
                self.assertIn("energy", ss)
            alls = enum_trans2.apply_transformation(s, 100)
            self.assertEqual(len(alls), expected_ans[i])
            self.assertIsInstance(trans.apply_transformation(s), Structure)
            for ss in alls:
                self.assertIn("num_sites", ss)

        # make sure it works for non-oxidation state decorated structure
        trans = SubstitutionTransformation({'Fe': {'Fe': 0.5}})
        s = trans.apply_transformation(struct)
        alls = enum_trans.apply_transformation(s, 100)
        self.assertEqual(len(alls), 3)
        self.assertIsInstance(trans.apply_transformation(s), Structure)
        for s in alls:
            self.assertNotIn("energy", s)

    def test_max_disordered_sites(self):
        l = Lattice.cubic(4)
        s_orig = Structure(l, [{"Li": 0.2, "Na": 0.2, "K": 0.6}, {"O": 1}],
                           [[0, 0, 0], [0.5, 0.5, 0.5]])
        est = EnumerateStructureTransformation(max_cell_size=None,
                                               max_disordered_sites=5)
        dd = est.apply_transformation(s_orig, return_ranked_list=100)
        self.assertEqual(len(dd), 9)
        for d in dd:
            self.assertEqual(len(d["structure"]), 10)

    def test_to_from_dict(self):
        trans = EnumerateStructureTransformation()
        d = trans.as_dict()
        trans = EnumerateStructureTransformation.from_dict(d)
        self.assertEqual(trans.symm_prec, 0.1)


class SubstitutionPredictorTransformationTest(unittest.TestCase):
    def test_apply_transformation(self):
        t = SubstitutionPredictorTransformation(threshold=1e-3, alpha=-5,
                                                lambda_table=get_table())
        coords = list()
        coords.append([0, 0, 0])
        coords.append([0.75, 0.75, 0.75])
        coords.append([0.5, 0.5, 0.5])
        lattice = Lattice([[3.8401979337, 0.00, 0.00],
                           [1.9200989668, 3.3257101909, 0.00],
                           [0.00, -2.2171384943, 3.1355090603]])
        struct = Structure(lattice, ['O2-', 'Li1+', 'Li1+'], coords)

        outputs = t.apply_transformation(struct, return_ranked_list=True)
        self.assertEqual(len(outputs), 4, 'incorrect number of structures')

    def test_as_dict(self):
        t = SubstitutionPredictorTransformation(threshold=2, alpha=-2,
                                                lambda_table=get_table())
        d = t.as_dict()
        t = SubstitutionPredictorTransformation.from_dict(d)
        self.assertEqual(t.threshold, 2,
                         'incorrect threshold passed through dict')
        self.assertEqual(t._substitutor.p.alpha, -2,
                         'incorrect alpha passed through dict')


@unittest.skipIf(not enumlib_present, "enum_lib not present.")
class MagOrderingTransformationTest(PymatgenTest):

    def setUp(self):

        latt = Lattice.cubic(4.17)
        species = ["Ni", "O"]
        coords = [[0, 0, 0],
                  [0.5, 0.5, 0.5]]
        self.NiO = Structure.from_spacegroup(225, latt, species, coords)

        latt = Lattice([[2.085, 2.085, 0.0],
                        [0.0, -2.085, -2.085],
                        [-2.085, 2.085, -4.17]])
        species = ["Ni", "Ni", "O", "O"]
        coords = [[0.5, 0, 0.5],
                  [0, 0, 0],
                  [0.25, 0.5, 0.25],
                  [0.75, 0.5, 0.75]]
        self.NiO_AFM_111 = Structure(latt, species, coords)
        self.NiO_AFM_111.add_spin_by_site([-5, 5, 0, 0])

        latt = Lattice([[2.085, 2.085, 0],
                        [0, 0, -4.17],
                        [-2.085, 2.085, 0]])
        species = ["Ni", "Ni", "O", "O"]
        coords = [[0.5, 0.5, 0.5],
                  [0, 0, 0],
                  [0, 0.5, 0],
                  [0.5, 0, 0.5]]
        self.NiO_AFM_001 = Structure(latt, species, coords)
        self.NiO_AFM_001.add_spin_by_site([-5, 5, 0, 0])

        parser = CifParser(os.path.join(test_dir, 'Fe3O4.cif'))
        self.Fe3O4 = parser.get_structures()[0]
        trans = AutoOxiStateDecorationTransformation()
        self.Fe3O4_oxi = trans.apply_transformation(self.Fe3O4)

        parser = CifParser(os.path.join(test_dir, 'Li8Fe2NiCoO8.cif'))
        self.Li8Fe2NiCoO8 = parser.get_structures()[0]
        self.Li8Fe2NiCoO8.remove_oxidation_states()
        warnings.simplefilter("ignore")

    def tearDown(self):
        warnings.simplefilter("default")

    def test_apply_transformation(self):
        trans = MagOrderingTransformation({"Fe": 5})
        p = Poscar.from_file(os.path.join(test_dir, 'POSCAR.LiFePO4'),
                             check_for_POTCAR=False)
        s = p.structure
        alls = trans.apply_transformation(s, 10)
        self.assertEqual(len(alls), 3)
        f = SpacegroupAnalyzer(alls[0]["structure"], 0.1)
        self.assertEqual(f.get_space_group_number(), 31)

        model = IsingModel(5, 5)
        trans = MagOrderingTransformation({"Fe": 5},
                                          energy_model=model)
        alls2 = trans.apply_transformation(s, 10)
        # Ising model with +J penalizes similar neighbor magmom.
        self.assertNotEqual(alls[0]["structure"], alls2[0]["structure"])
        self.assertEqual(alls[0]["structure"], alls2[2]["structure"])

        s = self.get_structure('Li2O')
        # Li2O doesn't have magnetism of course, but this is to test the
        # enumeration.
        trans = MagOrderingTransformation({"Li+": 1}, max_cell_size=3)
        alls = trans.apply_transformation(s, 100)
        # TODO: check this is correct, unclear what len(alls) should be
        self.assertEqual(len(alls), 12)

        trans = MagOrderingTransformation({"Ni": 5})
        alls = trans.apply_transformation(self.NiO.get_primitive_structure(),
                                          return_ranked_list=10)
        self.assertEqual(self.NiO_AFM_111.lattice, alls[0]["structure"].lattice)
        self.assertEqual(self.NiO_AFM_001.lattice, alls[1]["structure"].lattice)

    def test_ferrimagnetic(self):
        trans = MagOrderingTransformation({"Fe": 5}, order_parameter=0.75,
                                          max_cell_size=1)
        p = Poscar.from_file(os.path.join(test_dir, 'POSCAR.LiFePO4'),
                             check_for_POTCAR=False)
        s = p.structure
        a = SpacegroupAnalyzer(s, 0.1)
        s = a.get_refined_structure()
        alls = trans.apply_transformation(s, 10)
        self.assertEqual(len(alls), 1)

    def test_as_from_dict(self):
        trans = MagOrderingTransformation({"Fe": 5}, order_parameter=0.75)
        d = trans.as_dict()
        # Check json encodability
        s = json.dumps(d)
        trans = MagOrderingTransformation.from_dict(d)
        self.assertEqual(trans.mag_species_spin, {"Fe": 5})
        from pymatgen.analysis.energy_models import SymmetryModel
        self.assertIsInstance(trans.energy_model, SymmetryModel)

    def test_zero_spin_case(self):
        # ensure that zero spin case maintains sites and formula
        s = self.get_structure('Li2O')
        trans = MagOrderingTransformation({"Li+": 0.0}, order_parameter=0.5)
        alls = trans.apply_transformation(s)
        Li_site = alls.indices_from_symbol('Li')[0]
        # Ensure s does not have a spin property
        self.assertFalse('spin' in s.sites[Li_site].specie._properties)
        # ensure sites are assigned a spin property in alls
        self.assertTrue('spin' in alls.sites[Li_site].specie._properties)
        self.assertEqual(alls.sites[Li_site].specie._properties['spin'], 0)

    def test_advanced_usage(self):

        # test spin on just one oxidation state
        magtypes = {"Fe2+": 5}
        trans = MagOrderingTransformation(magtypes)
        alls = trans.apply_transformation(self.Fe3O4_oxi)
        self.assertIsInstance(alls, Structure)
        self.assertEqual(str(alls[0].specie), "Fe2+,spin=5")
        self.assertEqual(str(alls[2].specie), "Fe3+")

        # test multiple order parameters
        # this should only order on Fe3+ site, but assign spin to both
        magtypes = {"Fe2+": 5, "Fe3+": 5}
        order_parameters = [
            MagOrderParameterConstraint(1, species_constraints="Fe2+"),
            MagOrderParameterConstraint(0.5, species_constraints="Fe3+")
        ]
        trans = MagOrderingTransformation(magtypes, order_parameter=order_parameters)
        alls = trans.apply_transformation(self.Fe3O4_oxi)
        # using this 'sorted' syntax because exact order of sites in first
        # returned structure varies between machines: we just want to ensure
        # that the order parameter is accurate
        self.assertEqual(sorted([str(alls[idx].specie) for idx in range(0,2)]),
                         sorted(["Fe2+,spin=5", "Fe2+,spin=5"]))
        self.assertEqual(sorted([str(alls[idx].specie) for idx in range(2, 6)]),
                         sorted(["Fe3+,spin=5", "Fe3+,spin=5",
                                 "Fe3+,spin=-5", "Fe3+,spin=-5"]))
        self.assertEqual(str(alls[0].specie), "Fe2+,spin=5")

        # this should give same results as previously
        # but with opposite sign on Fe2+ site
        magtypes = {"Fe2+": -5, "Fe3+": 5}
        order_parameters = [
            MagOrderParameterConstraint(1, species_constraints="Fe2+"),
            MagOrderParameterConstraint(0.5, species_constraints="Fe3+")
        ]
        trans = MagOrderingTransformation(magtypes, order_parameter=order_parameters)
        alls = trans.apply_transformation(self.Fe3O4_oxi)
        self.assertEqual(sorted([str(alls[idx].specie) for idx in range(0,2)]),
                         sorted(["Fe2+,spin=-5", "Fe2+,spin=-5"]))
        self.assertEqual(sorted([str(alls[idx].specie) for idx in range(2, 6)]),
                         sorted(["Fe3+,spin=5", "Fe3+,spin=5",
                                 "Fe3+,spin=-5", "Fe3+,spin=-5"]))

        # while this should order on both sites
        magtypes = {"Fe2+": 5, "Fe3+": 5}
        order_parameters = [
            MagOrderParameterConstraint(0.5, species_constraints="Fe2+"),
            MagOrderParameterConstraint(0.25, species_constraints="Fe3+")
        ]
        trans = MagOrderingTransformation(magtypes, order_parameter=order_parameters)
        alls = trans.apply_transformation(self.Fe3O4_oxi)
        self.assertEqual(sorted([str(alls[idx].specie) for idx in range(0,2)]),
                         sorted(["Fe2+,spin=5", "Fe2+,spin=-5"]))
        self.assertEqual(sorted([str(alls[idx].specie) for idx in range(2, 6)]),
                         sorted(["Fe3+,spin=5", "Fe3+,spin=-5",
                                 "Fe3+,spin=-5", "Fe3+,spin=-5"]))

        # add coordination numbers to our test case
        # don't really care what these are for the test case
        cns = [6, 6, 6, 6, 4, 4, 0, 0, 0, 0, 0, 0, 0, 0]
        self.Fe3O4.add_site_property('cn', cns)

        # this should give FM ordering on cn=4 sites, and AFM ordering on cn=6 sites
        magtypes = {"Fe": 5}
        order_parameters = [
            MagOrderParameterConstraint(0.5, species_constraints="Fe",
                                        site_constraint_name="cn", site_constraints=6),
            MagOrderParameterConstraint(1.0, species_constraints="Fe",
                                        site_constraint_name="cn", site_constraints=4)
        ]
        trans = MagOrderingTransformation(magtypes, order_parameter=order_parameters)
        alls = trans.apply_transformation(self.Fe3O4)
        alls.sort(key=lambda x: x.properties['cn'], reverse=True)
        self.assertEqual(sorted([str(alls[idx].specie) for idx in range(0, 4)]),
                         sorted(["Fe,spin=-5", "Fe,spin=-5",
                                 "Fe,spin=5", "Fe,spin=5"]))
        self.assertEqual(sorted([str(alls[idx].specie) for idx in range(4,6)]),
                         sorted(["Fe,spin=5", "Fe,spin=5"]))

        # now ordering on both sites, equivalent to order_parameter = 0.5
        magtypes = {"Fe2+": 5, "Fe3+": 5}
        order_parameters = [
            MagOrderParameterConstraint(0.5, species_constraints="Fe2+"),
            MagOrderParameterConstraint(0.5, species_constraints="Fe3+")
        ]
        trans = MagOrderingTransformation(magtypes, order_parameter=order_parameters)
        alls = trans.apply_transformation(self.Fe3O4_oxi, return_ranked_list=10)
        struct = alls[0]["structure"]
        self.assertEqual(sorted([str(struct[idx].specie) for idx in range(0,2)]),
                         sorted(["Fe2+,spin=5", "Fe2+,spin=-5"]))
        self.assertEqual(sorted([str(struct[idx].specie) for idx in range(2, 6)]),
                         sorted(["Fe3+,spin=5", "Fe3+,spin=-5",
                                 "Fe3+,spin=-5", "Fe3+,spin=5"]))
        self.assertEqual(len(alls), 4)

        # now mixed orderings where neither are equal or 1
        magtypes = {"Fe2+": 5, "Fe3+": 5}
        order_parameters = [
            MagOrderParameterConstraint(0.5, species_constraints="Fe2+"),
            MagOrderParameterConstraint(0.25, species_constraints="Fe3+")
        ]
        trans = MagOrderingTransformation(magtypes, order_parameter=order_parameters)
        alls = trans.apply_transformation(self.Fe3O4_oxi, return_ranked_list=100)
        struct = alls[0]["structure"]
        self.assertEqual(sorted([str(struct[idx].specie) for idx in range(0,2)]),
                         sorted(["Fe2+,spin=5", "Fe2+,spin=-5"]))
        self.assertEqual(sorted([str(struct[idx].specie) for idx in range(2, 6)]),
                         sorted(["Fe3+,spin=5", "Fe3+,spin=-5",
                                 "Fe3+,spin=-5", "Fe3+,spin=-5"]))
        self.assertEqual(len(alls), 2)

        # now order on multiple species
        magtypes = {"Fe2+": 5, "Fe3+": 5}
        order_parameters = [
            MagOrderParameterConstraint(0.5, species_constraints=["Fe2+", "Fe3+"]),
        ]
        trans = MagOrderingTransformation(magtypes, order_parameter=order_parameters)
        alls = trans.apply_transformation(self.Fe3O4_oxi, return_ranked_list=10)
        struct = alls[0]["structure"]
        self.assertEqual(sorted([str(struct[idx].specie) for idx in range(0,2)]),
                         sorted(["Fe2+,spin=5", "Fe2+,spin=-5"]))
        self.assertEqual(sorted([str(struct[idx].specie) for idx in range(2, 6)]),
                         sorted(["Fe3+,spin=5", "Fe3+,spin=-5",
                                 "Fe3+,spin=-5", "Fe3+,spin=5"]))
        self.assertEqual(len(alls), 6)


@unittest.skipIf(not enumlib_present, "enum_lib not present.")
class DopingTransformationTest(PymatgenTest):

    def setUp(self):
        warnings.simplefilter("ignore")

    def tearDown(self):
        warnings.simplefilter("default")

    def test_apply_transformation(self):
        structure = PymatgenTest.get_structure("LiFePO4")
        a = SpacegroupAnalyzer(structure, 0.1)
        structure = a.get_refined_structure()
        t = DopingTransformation("Ca2+", min_length=10)
        ss = t.apply_transformation(structure, 100)
        self.assertEqual(len(ss), 1)

        t = DopingTransformation("Al3+", min_length=15, ionic_radius_tol=0.1)
        ss = t.apply_transformation(structure, 100)
        self.assertEqual(len(ss), 0)

        # Aliovalent doping with vacancies
        for dopant, nstructures in [("Al3+", 2), ("N3-", 235), ("Cl-", 8)]:
            t = DopingTransformation(dopant, min_length=4, alio_tol=1,
                                     max_structures_per_enum=1000)
            ss = t.apply_transformation(structure, 1000)
            self.assertEqual(len(ss), nstructures)
            for d in ss:
                self.assertEqual(d["structure"].charge, 0)

        # Aliovalent doping with codopant
        for dopant, nstructures in [("Al3+", 3), ("N3-", 37), ("Cl-", 37)]:
            t = DopingTransformation(dopant, min_length=4, alio_tol=1,
                                     codopant=True,
                                     max_structures_per_enum=1000)
            ss = t.apply_transformation(structure, 1000)
            self.assertEqual(len(ss), nstructures)
            for d in ss:
                self.assertEqual(d["structure"].charge, 0)

        # Make sure compensation is done with lowest oxi state
        structure = PymatgenTest.get_structure("SrTiO3")
        t = DopingTransformation("Nb5+", min_length=5, alio_tol=1,
                                 max_structures_per_enum=1000,
                                 allowed_doping_species=["Ti4+"])
        ss = t.apply_transformation(structure, 1000)
        self.assertEqual(len(ss), 3)
        for d in ss:
            self.assertEqual(d["structure"].formula, "Sr7 Ti6 Nb2 O24")

    def test_as_from_dict(self):
        trans = DopingTransformation("Al3+", min_length=5, alio_tol=1,
                                     codopant=False, max_structures_per_enum=1)
        d = trans.as_dict()
        # Check json encodability
        s = json.dumps(d)
        trans = DopingTransformation.from_dict(d)
        self.assertEqual(str(trans.dopant), "Al3+")
        self.assertEqual(trans.max_structures_per_enum, 1)

    def test_find_codopant(self):
        self.assertEqual(_find_codopant(Specie("Fe", 2), 1), Specie("Cu", 1))
        self.assertEqual(_find_codopant(Specie("Fe", 2), 3), Specie("In", 3))


class SlabTransformationTest(PymatgenTest):

    def test_apply_transformation(self):
        s = self.get_structure("LiFePO4")
        trans = SlabTransformation([0, 0, 1], 10, 10, shift = 0.25)
        gen = SlabGenerator(s, [0, 0, 1], 10, 10)
        slab_from_gen = gen.get_slab(0.25)
        slab_from_trans = trans.apply_transformation(s)
        self.assertArrayAlmostEqual(slab_from_gen.lattice.matrix, 
                                    slab_from_trans.lattice.matrix)
        self.assertArrayAlmostEqual(slab_from_gen.cart_coords, 
                                    slab_from_trans.cart_coords)

        fcc = Structure.from_spacegroup("Fm-3m", Lattice.cubic(3), ["Fe"],
                                        [[0, 0, 0]])
        trans = SlabTransformation([1, 1, 1], 10, 10)
        slab_from_trans = trans.apply_transformation(fcc)
        gen = SlabGenerator(fcc, [1, 1, 1], 10, 10)
        slab_from_gen = gen.get_slab()
        self.assertArrayAlmostEqual(slab_from_gen.lattice.matrix,
                                    slab_from_trans.lattice.matrix)
        self.assertArrayAlmostEqual(slab_from_gen.cart_coords, 
                                    slab_from_trans.cart_coords)



class GrainBoundaryTransformationTest(PymatgenTest):
    def test_apply_transformation(self):
        with warnings.catch_warnings():
            warnings.simplefilter("ignore")
            Al_bulk = Structure.from_spacegroup("Fm-3m", Lattice.cubic(2.8575585),
                                                ["Al"], [[0, 0, 0]])
            gb_gen_params_s5 = {"rotation_axis": [1, 0, 0], "rotation_angle": 53.13010235415599,
                                "expand_times": 3, "vacuum_thickness": 0.0, "normal": True,
                                "plane": [0, -1, -3], 'rm_ratio': 0.6}
            gbg = GrainBoundaryGenerator(Al_bulk)
            gb_from_generator = gbg.gb_from_parameters(**gb_gen_params_s5)
            gbt_s5 = GrainBoundaryTransformation(**gb_gen_params_s5)
            gb_from_trans = gbt_s5.apply_transformation(Al_bulk)
            self.assertArrayAlmostEqual(gb_from_generator.lattice.matrix,
                                        gb_from_trans.lattice.matrix)
            self.assertArrayAlmostEqual(gb_from_generator.cart_coords,
                                        gb_from_trans.cart_coords)


class DisorderedOrderedTransformationTest(PymatgenTest):

    def test_apply_transformation(self):

        # non-sensical example just for testing purposes
        struct = self.get_structure('BaNiO3')

        trans = DisorderOrderedTransformation()
        output = trans.apply_transformation(struct)

        self.assertFalse(output.is_ordered)
        self.assertDictEqual(output[-1].species.as_dict(),
                             {'Ni': 0.5, 'Ba': 0.5})


class CubicSupercellTransformationTest(PymatgenTest):

    def test_apply_transformation(self):

        structure = self.get_structure('TlBiSe2')
        min_atoms = 100
        max_atoms = 1000
        num_nn_dists = 5

        # Test the transformation without constraining trans_mat to be diagonal
        supercell_generator = CubicSupercellTransformation(min_atoms=min_atoms,
                                                           max_atoms=max_atoms,
                                                           num_nn_dists=num_nn_dists)
        superstructure = supercell_generator.apply_transformation(structure)

        num_atoms = superstructure.num_sites
        self.assertTrue(num_atoms>=min_atoms)
        self.assertTrue(num_atoms<=max_atoms)
        self.assertTrue(supercell_generator.smallest_dim >=
                        num_nn_dists*supercell_generator.nn_dist)
        self.assertArrayAlmostEqual(superstructure.lattice.matrix[0],
                                    [1.49656087e+01, -1.11448000e-03, 9.04924836e+00])
        self.assertArrayAlmostEqual(superstructure.lattice.matrix[1],
                                    [-0.95005506, 14.95766342, 10.01819773])
        self.assertArrayAlmostEqual(superstructure.lattice.matrix[2],
                                    [3.69130000e-02, 4.09320200e-02, 5.90830153e+01])
        self.assertEqual(superstructure.num_sites, 448)
        self.assertArrayEqual(supercell_generator.trans_mat,
                              np.array([[4, 0, 0],
                                        [1, 4, -4],
                                        [0, 0, 1]]))

        # Test the diagonal transformation
        structure2 = self.get_structure('Si')
        sga = SpacegroupAnalyzer(structure2)
        structure2 = sga.get_primitive_standard_structure()
        structure2.to("poscar", filename="POSCAR-orig_si")
        diagonal_supercell_generator = CubicSupercellTransformation(min_atoms=min_atoms,
                                                                    max_atoms=max_atoms,
                                                                    num_nn_dists=num_nn_dists,
                                                                    force_diagonal_transformation=True)
        superstructure2 = diagonal_supercell_generator.apply_transformation(structure2)
        superstructure2.to("poscar", filename="POSCAR-diag_si")
        self.assertArrayEqual(diagonal_supercell_generator.trans_mat,
                              np.array([[4, 0, 0],
                                        [0, 4, 0],
                                        [0, 0, 4]]))


class AddAdsorbateTransformationTest(PymatgenTest):

    def test_apply_transformation(self):

        co = Molecule(["C", "O"], [[0, 0, 0], [0, 0, 1.23]])
        trans = AddAdsorbateTransformation(co)
        pt = Structure(Lattice.cubic(5), ["Pt"], [[0, 0, 0]])  # fictitious
        slab = SlabTransformation([0, 0, 1], 20, 10).apply_transformation(pt)
        out = trans.apply_transformation(slab)

        self.assertEqual(out.composition.reduced_formula, "Pt4CO")


class SubstituteSurfaceSiteTransformationTest(PymatgenTest):

    def test_apply_transformation(self):

        trans = SubstituteSurfaceSiteTransformation("Au")
        pt = Structure(Lattice.cubic(5), ["Pt"], [[0, 0, 0]])  # fictitious
        slab = SlabTransformation([0, 0, 1], 20, 10).apply_transformation(pt)
        out = trans.apply_transformation(slab)

        self.assertEqual(out.composition.reduced_formula, "Pt3Au")


if __name__ == "__main__":
    unittest.main()<|MERGE_RESOLUTION|>--- conflicted
+++ resolved
@@ -18,13 +18,9 @@
     SubstitutionPredictorTransformation, MagOrderingTransformation, \
     DopingTransformation, _find_codopant, SlabTransformation, \
     MagOrderParameterConstraint, DisorderOrderedTransformation, \
-<<<<<<< HEAD
-    GrainBoundaryTransformation, CubicSupercellTransformation
-=======
     GrainBoundaryTransformation, CubicSupercellTransformation, \
-    PerturbSitesTransformation, AddAdsorbateTransformation, \
-    SubstituteSurfaceSiteTransformation
->>>>>>> e8ab8151
+    AddAdsorbateTransformation, SubstituteSurfaceSiteTransformation
+
 from monty.os.path import which
 from pymatgen.io.vasp.inputs import Poscar
 from pymatgen.io.cif import CifParser
