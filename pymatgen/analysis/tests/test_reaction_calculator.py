# coding: utf-8
# Copyright (c) Pymatgen Development Team.
# Distributed under the terms of the MIT License.


import unittest
import warnings
from pymatgen import Composition
from pymatgen.analysis.reaction_calculator import (
    Reaction,
    BalancedReaction,
    ReactionError,
    ComputedReaction,
)
from pymatgen.entries.computed_entries import ComputedEntry


class ReactionTest(unittest.TestCase):
    def setUp(self):
        warnings.simplefilter("ignore")

    def tearDown(self):
        warnings.simplefilter("default")

    def test_init(self):
        reactants = [Composition("Fe"), Composition("O2")]
        products = [Composition("Fe2O3")]
        rxn = Reaction(reactants, products)
        self.assertEqual(str(rxn), "2 Fe + 1.5 O2 -> Fe2O3")
        self.assertEqual(rxn.normalized_repr, "4 Fe + 3 O2 -> 2 Fe2O3")

        d = rxn.as_dict()
        rxn = Reaction.from_dict(d)
        repr, factor = rxn.normalized_repr_and_factor()
        self.assertEqual(repr, "4 Fe + 3 O2 -> 2 Fe2O3")
        self.assertAlmostEqual(factor, 2)

        reactants = [Composition("FePO4"), Composition("Mn")]
        products = [Composition("FePO4"), Composition("Xe")]
        rxn = Reaction(reactants, products)
        self.assertEqual(str(rxn), "FePO4 -> FePO4")

        products = [Composition("Ti2 O4"), Composition("O1")]
        reactants = [Composition("Ti1 O2")]
        rxn = Reaction(reactants, products)
        self.assertEqual(str(rxn), "2 TiO2 -> 2 TiO2")

        reactants = [Composition("FePO4"), Composition("Li")]
        products = [Composition("LiFePO4")]
        rxn = Reaction(reactants, products)
        self.assertEqual(str(rxn), "FePO4 + Li -> LiFePO4")

        reactants = [Composition("MgO")]
        products = [Composition("MgO")]

        rxn = Reaction(reactants, products)
        self.assertEqual(str(rxn), "MgO -> MgO")

        reactants = [Composition("Mg")]
        products = [Composition("Mg")]

        rxn = Reaction(reactants, products)
        self.assertEqual(str(rxn), "Mg -> Mg")

        reactants = [Composition("FePO4"), Composition("LiPO3")]
        products = [Composition("LiFeP2O7")]

        rxn = Reaction(reactants, products)
        self.assertEqual(str(rxn), "FePO4 + LiPO3 -> LiFeP2O7")

        reactants = [Composition("Na"), Composition("K2O")]
        products = [Composition("Na2O"), Composition("K")]
        rxn = Reaction(reactants, products)
        self.assertEqual(str(rxn), "2 Na + K2O -> Na2O + 2 K")

        # Test for an old bug which has a problem when excess product is
        # defined.
        products = [Composition("FePO4"), Composition("O")]
        reactants = [Composition("FePO4")]
        rxn = Reaction(reactants, products)

        self.assertEqual(str(rxn), "FePO4 -> FePO4")

        products = list(map(Composition, ["LiCrO2", "La8Ti8O12", "O2"]))
        reactants = [Composition("LiLa3Ti3CrO12")]
        rxn = Reaction(reactants, products)
        self.assertEqual(str(rxn), "LiLa3Ti3CrO12 -> LiCrO2 + 1.5 La2Ti2O3 + 2.75 O2")

    def test_rank(self):
        reactants = [Composition("La2Zr2O7"), Composition("LiCoO2")]
<<<<<<< HEAD
        products = [
            Composition("La2O3"),
            Composition("Co2O3"),
            Composition("Li2ZrO3"),
            Composition("Li2O"),
        ]

        self.assertEqual(
            str(Reaction(reactants, products)),
            "La2Zr2O7 + 2 LiCoO2 + Li2O -> " "La2O3 + Co2O3 + 2 Li2ZrO3",
        )

        reactants = [Composition("La2O3"), Composition("Co2O3"), Composition("Li2ZrO3")]
        products = [
            Composition("Li2O"),
            Composition("La2Zr2O7"),
            Composition("Li3CoO3"),
        ]
        self.assertEqual(
            str(Reaction(reactants, products)),
            "La2O3 + 0.3333 Co2O3 + 2 Li2ZrO3 -> " "Li2O + La2Zr2O7 + 0.6667 Li3CoO3",
        )

        reactants = [Composition("La2O3"), Composition("Co2O3"), Composition("Li2ZrO3")]
        products = [
            Composition("Xe"),
            Composition("Li2O"),
            Composition("La2Zr2O7"),
            Composition("Li3CoO3"),
        ]
        self.assertEqual(
            str(Reaction(reactants, products)),
            "La2O3 + 0.3333 Co2O3 + 2 Li2ZrO3 -> " "Li2O + La2Zr2O7 + 0.6667 Li3CoO3",
        )

        reactants = [Composition("La2O3"), Composition("Co2O3"), Composition("Li2ZrO3")]
        products = [
            Composition("Xe"),
            Composition("Li2O"),
            Composition("La2Zr2O7"),
            Composition("Li3CoO3"),
            Composition("XeNe"),
        ]
        self.assertEqual(
            str(Reaction(reactants, products)),
            "La2O3 + 0.3333 Co2O3 + 2 Li2ZrO3 -> " "Li2O + La2Zr2O7 + 0.6667 Li3CoO3",
        )

        reactants = [Composition("LiCoO2")]
        products = [
            Composition("La2O3"),
            Composition("Co2O3"),
            Composition("Li2O1"),
            Composition("Li1F1"),
            Composition("Co1F3"),
        ]
        self.assertEqual(str(Reaction(reactants, products)), "2 LiCoO2 -> Co2O3 + Li2O")
=======
        products = [Composition("La2O3"),
                    Composition("Co2O3"),
                    Composition("Li2ZrO3"),
                    Composition("Li2O")]

        self.assertEqual(str(Reaction(reactants, products)),
                         "La2Zr2O7 + 6 LiCoO2 -> "
                         "La2O3 + 3 Co2O3 + 2 Li2ZrO3 + Li2O")

        reactants = [Composition("La2O3"), Composition("Co2O3"),
                     Composition("Li2ZrO3")]
        products = [Composition("Li2O"), Composition("La2Zr2O7"),
                    Composition("Li3CoO3")]
        self.assertEqual(str(Reaction(reactants, products)),
                         "La2O3 + 0.3333 Co2O3 + 2 Li2ZrO3 -> "
                         "Li2O + La2Zr2O7 + 0.6667 Li3CoO3")

        reactants = [Composition("La2O3"), Composition("Co2O3"),
                     Composition("Li2ZrO3")]
        products = [Composition("Xe"), Composition("Li2O"),
                    Composition("La2Zr2O7"),
                    Composition("Li3CoO3")]
        self.assertEqual(str(Reaction(reactants, products)),
                         "La2O3 + 0.3333 Co2O3 + 2 Li2ZrO3 -> "
                         "Li2O + La2Zr2O7 + 0.6667 Li3CoO3")

        reactants = [Composition("La2O3"), Composition("Co2O3"),
                     Composition("Li2ZrO3")]
        products = [Composition("Xe"), Composition("Li2O"),
                    Composition("La2Zr2O7"),
                    Composition("Li3CoO3"), Composition("XeNe")]
        self.assertEqual(str(Reaction(reactants, products)),
                         "La2O3 + 0.3333 Co2O3 + 2 Li2ZrO3 -> "
                         "Li2O + La2Zr2O7 + 0.6667 Li3CoO3")

        reactants = [Composition("LiCoO2")]
        products = [Composition("La2O3"), Composition("Co2O3"),
                    Composition("Li2O1"), Composition("Li1F1"),
                    Composition("Co1F3")]
        self.assertEqual(str(Reaction(reactants, products)),
                         "1.667 LiCoO2 + 0.3333 CoF3 -> "
                         "Co2O3 + 0.3333 Li2O + LiF")
>>>>>>> dae3efcf

        # this test can fail because of numerical rank calculation issues
        reactants = [Composition("LiCoO2"), Composition("Li2O1")]
        products = [Composition("ZrF4"), Composition("Co2O3")]
        self.assertEqual(str(Reaction(reactants, products)), "2 LiCoO2 -> Li2O + Co2O3")

    def test_singular_case(self):
<<<<<<< HEAD
        rxn = Reaction(
            [Composition("XeMn"), Composition("Li")],
            [Composition("S"), Composition("LiS2"), Composition("FeCl")],
        )
        self.assertEqual(str(rxn), "0.5 LiS2 -> 0.5 Li + S")
=======
        rxn = Reaction([Composition('XeMn'), Composition("Li")],
                       [Composition("S"), Composition("LiS2"),
                        Composition('FeCl')])
        self.assertEqual(str(rxn), 'Li + 2 S -> LiS2')
>>>>>>> dae3efcf

    def test_overdetermined(self):
        self.assertRaises(
            ReactionError, Reaction, [Composition("Li")], [Composition("LiO2")]
        )

    def test_scientific_notation(self):
        products = [Composition("FePO3.9999"), Composition("O2")]
        reactants = [Composition("FePO4")]
        rxn = Reaction(reactants, products)
        self.assertEqual(str(rxn), "FePO4 -> Fe1P1O3.9999 + 5e-05 O2")
        self.assertEqual(rxn, Reaction.from_string(str(rxn)))

        rxn2 = Reaction.from_string("FePO4 + 20 CO -> 1e1 O2 + Fe1P1O4 + 20 C")
        self.assertEqual(str(rxn2), "20 CO -> 10 O2 + 20 C")

    def test_equals(self):
        reactants = [Composition("Fe"), Composition("O2")]
        products = [Composition("Fe2O3")]
        rxn = Reaction(reactants, products)
        reactants = [Composition("O2"), Composition("Fe")]
        products = [Composition("Fe2O3")]
        rxn2 = Reaction(reactants, products)
        self.assertTrue(rxn == rxn2)

    def test_normalize_to(self):
        products = [Composition("Fe"), Composition("O2")]
        reactants = [Composition("Fe2O3")]
        rxn = Reaction(reactants, products)
        rxn.normalize_to(Composition("Fe"), 3)
        self.assertEqual(str(rxn), "1.5 Fe2O3 -> 3 Fe + 2.25 O2")

    def test_calculate_energy(self):
        reactants = [Composition("MgO"), Composition("Al2O3")]
        products = [Composition("MgAl2O4")]
        energies = {
            Composition("MgO"): -0.1,
            Composition("Al2O3"): -0.2,
            Composition("MgAl2O4"): -0.5,
        }
        rxn = Reaction(reactants, products)
        self.assertEqual(str(rxn), "MgO + Al2O3 -> MgAl2O4")
        self.assertEqual(rxn.normalized_repr, "MgO + Al2O3 -> MgAl2O4")
        self.assertAlmostEqual(rxn.calculate_energy(energies), -0.2, 5)

    def test_as_entry(self):
        reactants = [Composition("MgO"), Composition("Al2O3")]
        products = [Composition("MgAl2O4")]
        energies = {
            Composition("MgO"): -0.1,
            Composition("Al2O3"): -0.2,
            Composition("MgAl2O4"): -0.5,
        }
        rxn = Reaction(reactants, products)
        entry = rxn.as_entry(energies)
        self.assertEqual(entry.name, "MgO + Al2O3 -> MgAl2O4")
        self.assertAlmostEqual(entry.energy, -0.2, 5)

        products = [Composition("Fe"), Composition("O2")]
        reactants = [Composition("Fe2O3")]
        rxn = Reaction(reactants, products)
        energies = {
            Composition("Fe"): 0,
            Composition("O2"): 0,
            Composition("Fe2O3"): 0.5,
        }
        entry = rxn.as_entry(energies)
        self.assertEqual(entry.composition, Composition("Fe1.0 O1.5"))
        self.assertAlmostEqual(entry.energy, -0.25, 5)

    def test_products_reactants(self):
        reactants = [
            Composition("Li3Fe2(PO4)3"),
            Composition("Fe2O3"),
            Composition("O2"),
        ]
        products = [Composition("LiFePO4")]
        energies = {
            Composition("Li3Fe2(PO4)3"): -0.1,
            Composition("Fe2O3"): -0.2,
            Composition("O2"): -0.2,
            Composition("LiFePO4"): -0.5,
        }
        rxn = Reaction(reactants, products)

        self.assertIn(Composition("O2"), rxn.products, "O not in products!")
        self.assertIn(
            Composition("Li3Fe2(PO4)3"), rxn.reactants, "Li3Fe2(PO4)4 not in reactants!"
        )
        self.assertEqual(
            str(rxn), "0.3333 Li3Fe2(PO4)3 + 0.1667 Fe2O3 -> 0.25 O2 + LiFePO4"
        )
        self.assertEqual(
            rxn.normalized_repr, "4 Li3Fe2(PO4)3 + 2 Fe2O3 -> 3 O2 + 12 LiFePO4"
        )
        self.assertAlmostEqual(rxn.calculate_energy(energies), -0.48333333, 5)

    def test_to_from_dict(self):
        reactants = [Composition("Fe"), Composition("O2")]
        products = [Composition("Fe2O3")]
        rxn = Reaction(reactants, products)
        d = rxn.as_dict()
        rxn = Reaction.from_dict(d)
        self.assertEqual(rxn.normalized_repr, "4 Fe + 3 O2 -> 2 Fe2O3")

    def test_underdetermined(self):
        reactants = [Composition("Fe"), Composition("O2")]
        products = [Composition("Fe"), Composition("O2")]
        rxn = Reaction(reactants, products)
        self.assertEqual(str(rxn), "Fe + O2 -> Fe + O2")

        reactants = [
            Composition("Fe"),
            Composition("O2"),
            Composition("Na"),
            Composition("Li"),
            Composition("Cl"),
        ]
        products = [Composition("FeO2"), Composition("NaCl"), Composition("Li2Cl2")]
        rxn = Reaction(reactants, products)
        self.assertEqual(
            str(rxn), "Fe + O2 + Na + 2 Li + 1.5 Cl2 -> FeO2 + NaCl + 2 LiCl"
        )

        reactants = [
            Composition("Fe"),
            Composition("Na"),
            Composition("Li2O"),
            Composition("Cl"),
        ]
        products = [
            Composition("LiCl"),
            Composition("Na2O"),
            Composition("Xe"),
            Composition("FeCl"),
            Composition("Mn"),
        ]
        rxn = Reaction(reactants, products)
        # this cant normalize to 1 LiCl + 1 Na2O (not enough O), so chooses LiCl and FeCl
        self.assertEqual(str(rxn), "Fe + Na + 0.5 Li2O + Cl2 -> LiCl + 0.5 Na2O + FeCl")

    def test_underdetermined_reactants(self):
        reactants = [Composition("Li"), Composition("Cl"), Composition("Cl")]
        products = [Composition("LiCl")]
<<<<<<< HEAD
        self.assertRaisesRegex(
            ReactionError, "underdetermined", Reaction, reactants, products
        )
=======
        rxn = Reaction(reactants, products)
        self.assertEqual(str(rxn),
                         "Li + 0.25 Cl2 + 0.25 Cl2 -> LiCl")
>>>>>>> dae3efcf

        reactants = [Composition("LiMnCl3"), Composition("LiCl"), Composition("MnCl2")]
        products = [Composition("Li2MnCl4")]
<<<<<<< HEAD
        self.assertRaisesRegex(
            ReactionError, "underdetermined", Reaction, reactants, products
        )
=======
        rxn = Reaction(reactants, products)
        self.assertEqual(str(rxn),
                         "LiMnCl3 + 3 LiCl + MnCl2 -> 2 Li2MnCl4")
>>>>>>> dae3efcf


class BalancedReactionTest(unittest.TestCase):
    def setUp(self):
        warnings.simplefilter("ignore")

    def tearDown(self):
        warnings.simplefilter("default")

    def test_init(self):
        rct = {Composition("K2SO4"): 3, Composition("Na2S"): 1, Composition("Li"): 24}
        prod = {Composition("KNaS"): 2, Composition("K2S"): 2, Composition("Li2O"): 12}
        rxn = BalancedReaction(rct, prod)
        self.assertIsNotNone(str(rxn))

        # Test unbalanced exception
        rct = {Composition("K2SO4"): 1, Composition("Na2S"): 1, Composition("Li"): 24}
        prod = {Composition("KNaS"): 2, Composition("K2S"): 2, Composition("Li2O"): 12}
        self.assertRaises(ReactionError, BalancedReaction, rct, prod)

    def test_to_from_dict(self):
        rct = {Composition("K2SO4"): 3, Composition("Na2S"): 1, Composition("Li"): 24}
        prod = {Composition("KNaS"): 2, Composition("K2S"): 2, Composition("Li2O"): 12}
        rxn = BalancedReaction(rct, prod)
        d = rxn.as_dict()
        new_rxn = BalancedReaction.from_dict(d)
        for comp in new_rxn.all_comp:
            self.assertEqual(new_rxn.get_coeff(comp), rxn.get_coeff(comp))

    def test_from_string(self):
        rxn = BalancedReaction(
            {Composition("Li"): 4, Composition("O2"): 1}, {Composition("Li2O"): 2}
        )
        self.assertEqual(rxn, BalancedReaction.from_string("4 Li + O2 -> 2Li2O"))

        rxn = BalancedReaction(
            {Composition("Li(NiO2)3"): 1},
            {
                Composition("O2"): 0.5,
                Composition("Li(NiO2)2"): 1,
                Composition("NiO"): 1,
            },
        )

        self.assertEqual(
            rxn,
            BalancedReaction.from_string(
                "1.000 Li(NiO2)3 -> 0.500 O2 + 1.000 Li(NiO2)2 + 1.000 NiO"
            ),
        )

    def test_remove_spectator_species(self):
        rxn = BalancedReaction(
            {Composition("Li"): 4, Composition("O2"): 1, Composition("Na"): 1},
            {Composition("Li2O"): 2, Composition("Na"): 1},
        )

        self.assertTrue(Composition("Na") not in rxn.all_comp)


class ComputedReactionTest(unittest.TestCase):
    def setUp(self):
        d = [
            {
                "correction": 0.0,
                "data": {},
                "energy": -108.56492362,
                "parameters": {},
                "composition": {"Li": 54},
            },
            {
                "correction": 0.0,
                "data": {},
                "energy": -577.94689128,
                "parameters": {},
                "composition": {"O": 32, "Li": 64},
            },
            {
                "correction": 0.0,
                "data": {},
                "energy": -17.02844794,
                "parameters": {},
                "composition": {"O": 2},
            },
            {
                "correction": 0.0,
                "data": {},
                "energy": -959.64693323,
                "parameters": {},
                "composition": {"O": 72, "Li": 72},
            },
        ]
        entries = []
        for e in d:
            entries.append(ComputedEntry.from_dict(e))
        rcts = list(
            filter(lambda e: e.composition.reduced_formula in ["Li", "O2"], entries)
        )
        prods = list(
            filter(lambda e: e.composition.reduced_formula == "Li2O2", entries)
        )

        self.rxn = ComputedReaction(rcts, prods)

    def test_calculated_reaction_energy(self):
        self.assertAlmostEqual(self.rxn.calculated_reaction_energy, -5.60748821935)

    def test_calculated_reaction_energy_uncertainty(self):
        d = [
            {
                "correction": 0.0,
                "data": {},
                "energy": -108.56492362,
                "parameters": {},
                "composition": {"Li": 54},
            },
            {
                "correction": 0.0,
                "data": {"correction_uncertainty": 64 * 0.731},
                "energy": -577.94689128,
                "parameters": {},
                "composition": {"O": 32, "Li": 64},
            },
            {
                "correction": 0.0,
                "data": {},
                "energy": -17.02844794,
                "parameters": {},
                "composition": {"O": 2},
            },
            {
                "correction": 0.0,
                "data": {"correction_uncertainty": 72 * 0.731},
                "energy": -959.64693323,
                "parameters": {},
                "composition": {"O": 72, "Li": 72},
            },
        ]
        entries = []
        for e in d:
            entries.append(ComputedEntry.from_dict(e))
        rcts = list(
            filter(lambda e: e.composition.reduced_formula in ["Li", "O2"], entries)
        )
        prods = list(
            filter(lambda e: e.composition.reduced_formula == "Li2O2", entries)
        )

        rxn_with_uncertainty = ComputedReaction(rcts, prods)
        self.assertAlmostEqual(
            rxn_with_uncertainty.calculated_reaction_energy_uncertainty, 2 * 0.731
        )

    def test_calculated_reaction_energy_uncertainty_for_no_uncertainty(self):
        # test that reaction_energy_uncertainty property doesn't cause errors
        # when products/reactants have no uncertainties
        self.assertAlmostEqual(self.rxn.calculated_reaction_energy_uncertainty, 0)

    def test_init(self):
        self.assertEqual(str(self.rxn), "O2 + 2 Li -> Li2O2")

    def test_to_from_dict(self):
        d = self.rxn.as_dict()
        new_rxn = ComputedReaction.from_dict(d)
        self.assertEqual(str(new_rxn), "O2 + 2 Li -> Li2O2")

    def test_all_entries(self):
        for c, e in zip(self.rxn.coeffs, self.rxn.all_entries):
            if c > 0:
                self.assertEqual(e.composition.reduced_formula, "Li2O2")
                self.assertAlmostEqual(e.energy, -959.64693323)


if __name__ == "__main__":
    unittest.main()<|MERGE_RESOLUTION|>--- conflicted
+++ resolved
@@ -88,65 +88,6 @@
 
     def test_rank(self):
         reactants = [Composition("La2Zr2O7"), Composition("LiCoO2")]
-<<<<<<< HEAD
-        products = [
-            Composition("La2O3"),
-            Composition("Co2O3"),
-            Composition("Li2ZrO3"),
-            Composition("Li2O"),
-        ]
-
-        self.assertEqual(
-            str(Reaction(reactants, products)),
-            "La2Zr2O7 + 2 LiCoO2 + Li2O -> " "La2O3 + Co2O3 + 2 Li2ZrO3",
-        )
-
-        reactants = [Composition("La2O3"), Composition("Co2O3"), Composition("Li2ZrO3")]
-        products = [
-            Composition("Li2O"),
-            Composition("La2Zr2O7"),
-            Composition("Li3CoO3"),
-        ]
-        self.assertEqual(
-            str(Reaction(reactants, products)),
-            "La2O3 + 0.3333 Co2O3 + 2 Li2ZrO3 -> " "Li2O + La2Zr2O7 + 0.6667 Li3CoO3",
-        )
-
-        reactants = [Composition("La2O3"), Composition("Co2O3"), Composition("Li2ZrO3")]
-        products = [
-            Composition("Xe"),
-            Composition("Li2O"),
-            Composition("La2Zr2O7"),
-            Composition("Li3CoO3"),
-        ]
-        self.assertEqual(
-            str(Reaction(reactants, products)),
-            "La2O3 + 0.3333 Co2O3 + 2 Li2ZrO3 -> " "Li2O + La2Zr2O7 + 0.6667 Li3CoO3",
-        )
-
-        reactants = [Composition("La2O3"), Composition("Co2O3"), Composition("Li2ZrO3")]
-        products = [
-            Composition("Xe"),
-            Composition("Li2O"),
-            Composition("La2Zr2O7"),
-            Composition("Li3CoO3"),
-            Composition("XeNe"),
-        ]
-        self.assertEqual(
-            str(Reaction(reactants, products)),
-            "La2O3 + 0.3333 Co2O3 + 2 Li2ZrO3 -> " "Li2O + La2Zr2O7 + 0.6667 Li3CoO3",
-        )
-
-        reactants = [Composition("LiCoO2")]
-        products = [
-            Composition("La2O3"),
-            Composition("Co2O3"),
-            Composition("Li2O1"),
-            Composition("Li1F1"),
-            Composition("Co1F3"),
-        ]
-        self.assertEqual(str(Reaction(reactants, products)), "2 LiCoO2 -> Co2O3 + Li2O")
-=======
         products = [Composition("La2O3"),
                     Composition("Co2O3"),
                     Composition("Li2ZrO3"),
@@ -189,7 +130,6 @@
         self.assertEqual(str(Reaction(reactants, products)),
                          "1.667 LiCoO2 + 0.3333 CoF3 -> "
                          "Co2O3 + 0.3333 Li2O + LiF")
->>>>>>> dae3efcf
 
         # this test can fail because of numerical rank calculation issues
         reactants = [Composition("LiCoO2"), Composition("Li2O1")]
@@ -197,18 +137,10 @@
         self.assertEqual(str(Reaction(reactants, products)), "2 LiCoO2 -> Li2O + Co2O3")
 
     def test_singular_case(self):
-<<<<<<< HEAD
-        rxn = Reaction(
-            [Composition("XeMn"), Composition("Li")],
-            [Composition("S"), Composition("LiS2"), Composition("FeCl")],
-        )
-        self.assertEqual(str(rxn), "0.5 LiS2 -> 0.5 Li + S")
-=======
         rxn = Reaction([Composition('XeMn'), Composition("Li")],
                        [Composition("S"), Composition("LiS2"),
                         Composition('FeCl')])
         self.assertEqual(str(rxn), 'Li + 2 S -> LiS2')
->>>>>>> dae3efcf
 
     def test_overdetermined(self):
         self.assertRaises(
@@ -353,27 +285,15 @@
     def test_underdetermined_reactants(self):
         reactants = [Composition("Li"), Composition("Cl"), Composition("Cl")]
         products = [Composition("LiCl")]
-<<<<<<< HEAD
-        self.assertRaisesRegex(
-            ReactionError, "underdetermined", Reaction, reactants, products
-        )
-=======
         rxn = Reaction(reactants, products)
         self.assertEqual(str(rxn),
                          "Li + 0.25 Cl2 + 0.25 Cl2 -> LiCl")
->>>>>>> dae3efcf
 
         reactants = [Composition("LiMnCl3"), Composition("LiCl"), Composition("MnCl2")]
         products = [Composition("Li2MnCl4")]
-<<<<<<< HEAD
-        self.assertRaisesRegex(
-            ReactionError, "underdetermined", Reaction, reactants, products
-        )
-=======
         rxn = Reaction(reactants, products)
         self.assertEqual(str(rxn),
                          "LiMnCl3 + 3 LiCl + MnCl2 -> 2 Li2MnCl4")
->>>>>>> dae3efcf
 
 
 class BalancedReactionTest(unittest.TestCase):
