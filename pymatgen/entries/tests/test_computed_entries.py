# coding: utf-8
# Copyright (c) Pymatgen Development Team.
# Distributed under the terms of the MIT License.


import unittest
import pytest
import os

from collections import defaultdict
from pymatgen.io.vasp.outputs import Vasprun
from pymatgen.entries.computed_entries import ComputedEntry, \
    ComputedStructureEntry, EnergyAdjustment, ConstantEnergyAdjustment, \
    CompositionEnergyAdjustment, TemperatureEnergyAdjustment, ManualEnergyAdjustment

test_dir = os.path.join(os.path.dirname(__file__), "..", "..", "..",
                        'test_files')

filepath = os.path.join(test_dir, 'vasprun.xml')
vasprun = Vasprun(filepath)


def test_energyadjustment():
    ea = EnergyAdjustment(10)
    assert ea.name == "Manual adjustment"
    assert ea.cls == {}
    assert ea.description == ""
    ead = ea.as_dict()
    ea2 = EnergyAdjustment.from_dict(ead)
    assert str(ead) == str(ea2.as_dict())


def test_manual_energy_adjustment():
    ea = ManualEnergyAdjustment(10)
    assert ea.name == "Manual energy adjustment"
    assert ea.value == 10
    assert ea.description == "Manual energy adjustment (10.000 eV)"


def test_constant_energy_adjustment():
    ea = ConstantEnergyAdjustment(8)
    assert ea.name == "Constant energy adjustment"
    assert ea.value == 8
    assert ea.description == "Constant energy adjustment (8.000 eV)"


<<<<<<< HEAD
def testCompositionEnergyAdjustment():
    ea = CompositionEnergyAdjustment(2, 0, 2, "H")
=======
def test_composition_energy_adjustment():
    ea = CompositionEnergyAdjustment(2, 2, "H")
>>>>>>> 38cfc6b8
    assert ea.name == "H"
    assert ea.value == 4
    assert ea.description == "Composition-based energy adjustment (2.000 eV/atom x 2 atoms)"


<<<<<<< HEAD
def testTempEnergyAdjustment():
    ea = TempEnergyAdjustment(-0.1, 0, 298, 5, "entropy")
=======
def test_temp_energy_adjustment():
    ea = TemperatureEnergyAdjustment(-0.1, 298, 5, "entropy")
>>>>>>> 38cfc6b8
    assert ea.name == "entropy"
    assert ea.value == -0.1 * 298 * 5
    assert ea.n_atoms == 5
    assert ea.temp == 298
    assert ea.description == "Temperature-based energy adjustment (-0.1000 eV/K/atom x 298 K x 5 atoms)"


class ComputedEntryTest(unittest.TestCase):

    def setUp(self):
        self.entry = ComputedEntry(vasprun.final_structure.composition,
                                   vasprun.final_energy,
                                   parameters=vasprun.incar)
        self.entry2 = ComputedEntry({"Fe": 2, "O": 3}, 2.3)
        self.entry3 = ComputedEntry("Fe2O3", 2.3)
        self.entry4 = ComputedEntry("Fe2O3", 2.3, entry_id=1)
        self.entry5 = ComputedEntry("Fe6O9", 6.9)
        ea = ConstantEnergyAdjustment(-5, name="Dummy adjustment")
        self.entry6 = ComputedEntry("Fe6O9", 6.9, correction=-10)
        self.entry7 = ComputedEntry("Fe6O9", 6.9, energy_adjustments=[ea])

    def test_energy(self):
        self.assertAlmostEqual(self.entry.energy, -269.38319884)
        self.entry.correction = 1.0
        self.assertAlmostEqual(self.entry.energy, -268.38319884)
        self.assertAlmostEqual(self.entry3.energy_per_atom, 2.3 / 5)

    def test_composition(self):
        self.assertEqual(self.entry.composition.reduced_formula, "LiFe4(PO4)4")
        self.assertEqual(self.entry2.composition.reduced_formula, "Fe2O3")
        self.assertEqual(self.entry5.composition.reduced_formula, "Fe2O3")
        self.assertEqual(self.entry5.composition.get_reduced_formula_and_factor()[1], 3)

    def test_normalize(self):
        entry = ComputedEntry("Fe6O9", 6.9, correction=1)
        entry.normalize()
        self.assertEqual(entry.composition.formula, "Fe2 O3")
        self.assertAlmostEqual(entry.uncorrected_energy, 6.9 / 3)
        self.assertAlmostEqual(entry.correction, 1 / 3)
        self.assertAlmostEqual(entry.energy * 3, 6.9 + 1)
        self.assertAlmostEqual(entry.energy_adjustments[0].value, 1/3)
        entry.normalize("atom")
        self.assertEqual(entry.composition.formula, "Fe0.4 O0.6")
        self.assertAlmostEqual(entry.uncorrected_energy, 6.9 / 15)
        self.assertAlmostEqual(entry.correction, 1 / 15)
        self.assertAlmostEqual(entry.energy * 15, 6.9 + 1)
        self.assertAlmostEqual(entry.energy_adjustments[0].value, 1/15)

    def test_normalize_energy_adjustments(self):
        ealist = [ManualEnergyAdjustment(5),
                  ConstantEnergyAdjustment(5),
<<<<<<< HEAD
                  CompositionEnergyAdjustment(1, 0, 5, "Na"),
                  TempEnergyAdjustment(0.005, 0, 100, 10)
=======
                  CompositionEnergyAdjustment(1, 5, "Na"),
                  TemperatureEnergyAdjustment(0.005, 100, 10)
>>>>>>> 38cfc6b8
                  ]
        entry = ComputedEntry("Na5Cl5", 6.9, energy_adjustments=ealist)
        assert entry.correction == 20
        entry.normalize()
        assert entry.correction == 4
        for ea in entry.energy_adjustments:
            assert ea.value == 1

    def test_to_from_dict(self):
        d = self.entry.as_dict()
        e = ComputedEntry.from_dict(d)
        self.assertAlmostEqual(e.energy, -269.38319884)

    def test_to_from_dict_with_adjustment(self):
        """
        Legacy case where adjustment was provided manually
        """
        d = self.entry6.as_dict()
        e = ComputedEntry.from_dict(d)
        self.assertAlmostEqual(e.uncorrected_energy, 6.9)
        self.assertEqual(e.energy_adjustments[0].value, self.entry6.energy_adjustments[0].value)

    def test_to_from_dict_with_adjustment_2(self):
        """
        Modern case where correction was provided manually
        """
        d = self.entry7.as_dict()
        e = ComputedEntry.from_dict(d)
        self.assertAlmostEqual(e.uncorrected_energy, 6.9)
        self.assertEqual(e.energy_adjustments[0].value, self.entry7.energy_adjustments[0].value)

    def test_to_from_dict_with_adjustment_3(self):
        """
        Legacy case where the entry was serialized before the energy_adjustment
        attribute was part of ComputedEntry
        """
        # same as entry6
        d = {'@module': 'pymatgen.entries.computed_entries',
             '@class': 'ComputedEntry',
             'energy': 6.9,
             'composition': defaultdict(float, {'Fe': 6.0, 'O': 9.0}),
             'parameters': {},
             'data': {},
             'entry_id': None,
             'correction': -10}
        e = ComputedEntry.from_dict(d)
        self.assertAlmostEqual(e.uncorrected_energy, 6.9)
        self.assertAlmostEqual(e.correction, -10)
        assert len(e.energy_adjustments) == 1

    def test_conflicting_correction_adjustment(self):
        """
        Should raise a ValueError if a user tries to manually set both the correction
        and energy_adjustment, even if the values match.
        """
        ea = ConstantEnergyAdjustment(-10, name="Dummy adjustment")
        with pytest.raises(ValueError, match="Argument conflict!"):
            ComputedEntry("Fe6O9", 6.9, correction=-10, energy_adjustments=[ea])

    def test_entry_id(self):
        self.assertEqual(self.entry4.entry_id, 1)
        self.assertEqual(self.entry2.entry_id, None)

    def test_str(self):
        self.assertIsNotNone(str(self.entry))

    def test_sulfide_energy(self):
        self.entry = ComputedEntry("BaS", -10.21249155)
        self.assertAlmostEqual(self.entry.energy, -10.21249155)
        self.assertAlmostEqual(self.entry.energy_per_atom, -10.21249155 / 2)
        self.entry.correction = 1.0
        self.assertAlmostEqual(self.entry.energy, -9.21249155)

    def test_is_element(self):
        entry = ComputedEntry("Fe3", 2.3)
        self.assertTrue(entry.is_element)


class ComputedStructureEntryTest(unittest.TestCase):

    def setUp(self):
        self.entry = ComputedStructureEntry(vasprun.final_structure,
                                            vasprun.final_energy,
                                            parameters=vasprun.incar)

    def test_energy(self):
        self.assertAlmostEqual(self.entry.energy, -269.38319884)
        self.entry.correction = 1.0
        self.assertAlmostEqual(self.entry.energy, -268.38319884)

    def test_composition(self):
        self.assertEqual(self.entry.composition.reduced_formula, "LiFe4(PO4)4")

    def test_to_from_dict(self):
        d = self.entry.as_dict()
        e = ComputedStructureEntry.from_dict(d)
        self.assertAlmostEqual(e.energy, -269.38319884)

    def test_str(self):
        self.assertIsNotNone(str(self.entry))

    def test_to_from_dict_structure_with_adjustment_3(self):
        """
        Legacy case where the structure entry was serialized before the energy_adjustment
        attribute was part of ComputedEntry
        """
        # ComputedStructureEntry for Oxygen, mp-12957, as of April 2020
        # with an arbitrary 1 eV correction added
        d = {'@module': 'pymatgen.entries.computed_entries',
             '@class': 'ComputedStructureEntry',
             'energy': -39.42116819,
             'composition': defaultdict(float, {'O': 8.0}),
             'parameters': {'run_type': 'GGA',
                            'is_hubbard': False,
                            'pseudo_potential': {'functional': 'PBE',
                                                 'labels': ['O'],
                                                 'pot_type': 'paw'},
                            'hubbards': {},
                            'potcar_symbols': ['PBE O'],
                            'oxide_type': 'None'},
             'data': {'oxide_type': 'None'},
             'entry_id': 'mp-12957',
             'correction': 1,
             'structure': {'@module': 'pymatgen.core.structure',
                           '@class': 'Structure',
                           'charge': None,
                           'lattice': {'matrix': [[-1.7795583, 0.0, 3.86158265],
                                                  [4.17564656, -3.03266995, -0.01184798],
                                                  [4.17564656, 3.03266995, -0.01184798]],
                                       'a': 4.251899376264673,
                                       'b': 5.160741380296335,
                                       'c': 5.160741380296335,
                                       'alpha': 71.97975354157973,
                                       'beta': 109.9211782454931,
                                       'gamma': 109.9211782454931,
                                       'volume': 97.67332322031668},
                           'sites': [{'species': [{'element': 'O', 'occu': 1}],
                                      'abc': [0.8531272, 0.15466029, 0.15466029],
                                      'xyz': [-0.22657617390155504, -1.750215367360042e-17, 3.2907563697176516],
                                      'label': 'O',
                                      'properties': {'magmom': 0.002}},
                                     {'species': [{'element': 'O', 'occu': 1}],
                                      'abc': [0.84038763, 0.71790132, 0.21754949],
                                      'xyz': [2.410593174641884, -1.5174019592685084, 3.234143088794756],
                                      'label': 'O',
                                      'properties': {'magmom': -0.002}},
                                     {'species': [{'element': 'O', 'occu': 1}],
                                      'abc': [0.17255465, 0.21942628, 0.21942628],
                                      'xyz': [1.5254221229000986, -2.121360826524921e-18, 0.6611345262629937],
                                      'label': 'O',
                                      'properties': {'magmom': 0.002}},
                                     {'species': [{'element': 'O', 'occu': 1}],
                                      'abc': [0.15961237, 0.78245051, 0.28209968],
                                      'xyz': [4.161145821004675, -1.5173989265985586, 0.6037435893572642],
                                      'label': 'O',
                                      'properties': {'magmom': -0.002}},
                                     {'species': [{'element': 'O', 'occu': 1}],
                                      'abc': [0.84038763, 0.21754949, 0.71790132],
                                      'xyz': [2.410593174641884, 1.5174019592685082, 3.234143088794756],
                                      'label': 'O',
                                      'properties': {'magmom': -0.002}},
                                     {'species': [{'element': 'O', 'occu': 1}],
                                      'abc': [0.82744535, 0.78057372, 0.78057372],
                                      'xyz': [5.046312697099901, -1.3574974398403584e-16, 3.176752163737006],
                                      'label': 'O',
                                      'properties': {'magmom': 0.002}},
                                     {'species': [{'element': 'O', 'occu': 1}],
                                      'abc': [0.15961237, 0.28209968, 0.78245051],
                                      'xyz': [4.161145821004675, 1.5173989265985584, 0.6037435893572642],
                                      'label': 'O',
                                      'properties': {'magmom': -0.002}},
                                     {'species': [{'element': 'O', 'occu': 1}],
                                      'abc': [0.1468728, 0.84533971, 0.84533971],
                                      'xyz': [6.798310993901555, -1.7769364890338579e-16, 0.5471303202823484],
                                      'label': 'O',
                                      'properties': {'magmom': 0.002}}]}}
        e = ComputedEntry.from_dict(d)
        self.assertAlmostEqual(e.uncorrected_energy, -39.42116819)
        self.assertAlmostEqual(e.energy, -38.42116819)
        self.assertAlmostEqual(e.correction, 1)
        assert len(e.energy_adjustments) == 1


if __name__ == "__main__":
    # import sys;sys.argv = ['', 'Test.testName']
    unittest.main()<|MERGE_RESOLUTION|>--- conflicted
+++ resolved
@@ -44,25 +44,15 @@
     assert ea.description == "Constant energy adjustment (8.000 eV)"
 
 
-<<<<<<< HEAD
-def testCompositionEnergyAdjustment():
+def test_composition_energy_adjustment():
     ea = CompositionEnergyAdjustment(2, 0, 2, "H")
-=======
-def test_composition_energy_adjustment():
-    ea = CompositionEnergyAdjustment(2, 2, "H")
->>>>>>> 38cfc6b8
     assert ea.name == "H"
     assert ea.value == 4
     assert ea.description == "Composition-based energy adjustment (2.000 eV/atom x 2 atoms)"
 
 
-<<<<<<< HEAD
-def testTempEnergyAdjustment():
-    ea = TempEnergyAdjustment(-0.1, 0, 298, 5, "entropy")
-=======
 def test_temp_energy_adjustment():
-    ea = TemperatureEnergyAdjustment(-0.1, 298, 5, "entropy")
->>>>>>> 38cfc6b8
+    ea = TemperatureEnergyAdjustment(-0.1, 0, 298, 5, "entropy")
     assert ea.name == "entropy"
     assert ea.value == -0.1 * 298 * 5
     assert ea.n_atoms == 5
@@ -114,13 +104,8 @@
     def test_normalize_energy_adjustments(self):
         ealist = [ManualEnergyAdjustment(5),
                   ConstantEnergyAdjustment(5),
-<<<<<<< HEAD
                   CompositionEnergyAdjustment(1, 0, 5, "Na"),
                   TempEnergyAdjustment(0.005, 0, 100, 10)
-=======
-                  CompositionEnergyAdjustment(1, 5, "Na"),
-                  TemperatureEnergyAdjustment(0.005, 100, 10)
->>>>>>> 38cfc6b8
                   ]
         entry = ComputedEntry("Na5Cl5", 6.9, energy_adjustments=ealist)
         assert entry.correction == 20
